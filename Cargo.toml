--- conflicted
+++ resolved
@@ -69,12 +69,9 @@
 warp = { version = "0.3.0", optional = true, default-features = false }
 actix-web = { version = "4.0.0-beta.15", optional = true }
 reflink-copy = { version = "0.1.14", optional = true }
-<<<<<<< HEAD
 icalendar = { version = "0.17.1", optional = true }
 chrono = { version = "0.4", optional = true }
-=======
 derive-where = "1.6.0"
->>>>>>> a46e3b03
 
 [dev-dependencies]
 clap = { version = "4.0.0", features = ["derive"] }
